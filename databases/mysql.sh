--- conflicted
+++ resolved
@@ -7,9 +7,6 @@
 
 SHOW PROCESSLIST; # Show you any queries that are currently running or in the queue to run
 
-<<<<<<< HEAD
-GRANT ALL ON mydb.* TO 'myuser'@'locahost'; # Grant **all** privileges on database
-=======
 # *****************************************************************************
 # Users and Privileges
 # *****************************************************************************
@@ -26,5 +23,4 @@
 REVOKE ALL PRIVILEGES ON base.* FROM 'user'@'host'; # Remove privileges on database
 REVOKE ALL PRIVILEGES, GRANT OPTION FROM 'user'@'host'; # Remove **all** privileges on database
 
-FLUSH PRIVILEGES; # Use **only** if you modify grant tables directly using statements like INSERT, UPDATE or DELETE.
->>>>>>> c689d6cb
+FLUSH PRIVILEGES; # Use **only** if you modify grant tables directly using statements like INSERT, UPDATE or DELETE.