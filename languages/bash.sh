--- conflicted
+++ resolved
@@ -144,19 +144,11 @@
 echo $?                      # displays the exit status of the last command
 export VARNAME=value         # defines an environment variable (will be available in subprocesses)
 
-<<<<<<< HEAD
-array[0]=valA                 # how to define an array
+array[0]=valA                # how to define an array
 array[1]=valB
 array[2]=valC
-array=([2]=valC [0]=valA [1]=valB) # another way
-array(valA valB valC) # and another
-=======
-array[0]=val                 # several ways to define an array
-array[1]=val
-array[2]=val
-array=([2]=val [0]=val [1]=val)
-array=(val val val)
->>>>>>> 8de7573c
+array=([2]=valC [0]=valA [1]=valB)  # another way
+array=(valA valB valC)              # and another
 
 ${array[i]}                  # displays array's value for this index. If no index is supplied, array element 0 is assumed
 ${#array[i]}                 # to find out the length of any element in the array
