![AWESOME CHEATSHEETS LOGO](_images/awesome_cheatsheets_logo@2x.png)

> 📚 Awesome cheatsheets for popular programming languages, frameworks and development tools. They include everything you should know in one single file.

> ❤️ **If you like this repository, [you can click here to make it spread](https://ctt.ec/PHba4).**


## Why Awesome Cheatsheets?

I always make a cheatsheet when I want to improve my skills on a programming language, a framework or a development tool. [I started doing these kind of things a long time ago on Gist](https://gist.github.com/LeCoupa) but as it is easier to keep track of the history, I reorganized everything into a single repository. Most of the content is coming from official documentations or some books I have read.

Feel free to browse each file to learn new things and to keep them at hand when you forgot about something. They have been designed to save you time when you are building great things and to provide a quick way to assess your knowledge.

**If you want to follow this mindset for your favorite programming language, framework or development tool, you are more than welcome to contribute. Just submit changes via pull request and I will review it.**


## 📚 Table of Contents
  
## 📃 Languages
<details>
<summary>View contents</summary>

* [Bash](languages/bash.sh)

* [JavaScript](languages/javascript.js)

</details>

## 📦 Backend
<details>
<summary>View contents</summary>

### Python
  * [Django](backend/django.py)

### Javascript
  
  * [Feathers.js](backend/feathers.js)

  * [Node.js](backend/node.js)
  
</details>

## 🌐 Frontend
<details>
<summary>View contents</summary>
  
### Frameworks
  * [Vue.js](frontend/vue.js)
  
</details>

## 🗃️ Databases
<details>
<summary>View contents</summary>
  
* [Redis](databases/redis.sh)

</details>

## 🔧 Tools
<details>
<summary>View contents</summary>
  
* [Docker](tools/docker.sh)

* [Nanobox Boxfile](tools/nanobox_boxfile.yml)

* [Nanobox CLI](tools/nanobox_cli.sh)

<<<<<<< HEAD
* [VIM](tools/vim.txt)
</details>
=======
- [Node.js](backend/node.js)


## Frontend

- [Vue.js](frontend/vue.js)


## Databases

- [Redis](databases/redis.sh)


## Tools

- [Docker](tools/docker.sh)

- [Nanobox Boxfile](tools/nanobox_boxfile.yml)

- [Nanobox CLI](tools/nanobox_cli.sh)

- [VIM](tools/vim.txt)


## Contribution

<table>
  <tr>
    <td align="center"><a href="https://anyleads.com/">
      <img src="https://pbs.twimg.com/profile_images/838140522476761094/A4WpBe5M_400x400.jpg" height="64" /></a>
    </td>
    <td align="center">
      <a href="https://crisp.chat/"><img src="https://pbs.twimg.com/profile_images/651629444944273408/r5Kd_ifq_400x400.png" height="64" /></a>
    </td>
  </tr>
</table>

> 👋 Do you want your company to be listed there? Contribute with a cheatsheet for your favorite programming language, framework or development tool.
>>>>>>> 16acbfdf
<|MERGE_RESOLUTION|>--- conflicted
+++ resolved
@@ -68,32 +68,9 @@
 
 * [Nanobox CLI](tools/nanobox_cli.sh)
 
-<<<<<<< HEAD
 * [VIM](tools/vim.txt)
 </details>
-=======
-- [Node.js](backend/node.js)
 
-
-## Frontend
-
-- [Vue.js](frontend/vue.js)
-
-
-## Databases
-
-- [Redis](databases/redis.sh)
-
-
-## Tools
-
-- [Docker](tools/docker.sh)
-
-- [Nanobox Boxfile](tools/nanobox_boxfile.yml)
-
-- [Nanobox CLI](tools/nanobox_cli.sh)
-
-- [VIM](tools/vim.txt)
 
 
 ## Contribution
@@ -109,5 +86,4 @@
   </tr>
 </table>
 
-> 👋 Do you want your company to be listed there? Contribute with a cheatsheet for your favorite programming language, framework or development tool.
->>>>>>> 16acbfdf
+> 👋 Do you want your company to be listed there? Contribute with a cheatsheet for your favorite programming language, framework or development tool.